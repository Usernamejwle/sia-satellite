<<<<<<< HEAD
/* gateway */

DROP TABLE IF EXISTS gw_nodes;
DROP TABLE IF EXISTS gw_url;
DROP TABLE IF EXISTS gw_blocklist;

CREATE TABLE gw_nodes (
	address  VARCHAR(255) NOT NULL,
	outbound BOOL,
	PRIMARY KEY (address)
);

CREATE TABLE gw_url (
	router_url VARCHAR(255) NOT NULL
);

INSERT INTO gw_url (router_url) VALUES ('');

CREATE TABLE gw_blocklist (
	ip VARCHAR(255) NOT NULL,
	PRIMARY KEY (ip)
);

/* consensus */

DROP TABLE IF EXISTS cs_height;
DROP TABLE IF EXISTS cs_consistency;
DROP TABLE IF EXISTS cs_sfpool;
DROP TABLE IF EXISTS cs_changelog;
DROP TABLE IF EXISTS cs_dsco;
DROP TABLE IF EXISTS cs_fcex;
DROP TABLE IF EXISTS cs_oak;
DROP TABLE IF EXISTS cs_oak_init;
DROP TABLE IF EXISTS cs_sco;
DROP TABLE IF EXISTS cs_fc;
DROP TABLE IF EXISTS cs_sfo;
DROP TABLE IF EXISTS cs_fuh;
DROP TABLE IF EXISTS cs_fuh_current;
DROP TABLE IF EXISTS cs_map;
DROP TABLE IF EXISTS cs_path;
DROP TABLE IF EXISTS cs_cl;
DROP TABLE IF EXISTS cs_dos;

CREATE TABLE cs_height (
	id     INT NOT NULL AUTO_INCREMENT,
	height BIGINT UNSIGNED NOT NULL,
	PRIMARY KEY (id)
);

CREATE TABLE cs_consistency (
	id            INT NOT NULL AUTO_INCREMENT,
	inconsistency BOOL NOT NULL,
	PRIMARY KEY (id)
);

CREATE TABLE cs_sfpool (
	id    INT NOT NULL AUTO_INCREMENT,
	bytes BLOB NOT NULL,
	PRIMARY KEY (id)
);

CREATE TABLE cs_changelog (
	id    INT NOT NULL AUTO_INCREMENT,
	bytes BINARY(32) NOT NULL,
	PRIMARY KEY (id)
);

CREATE TABLE cs_dsco (
	height BIGINT UNSIGNED NOT NULL,
	scoid  BINARY(32) NOT NULL,
	bytes  BLOB NOT NULL,
	PRIMARY KEY (scoid ASC)
);

CREATE TABLE cs_fcex (
	height BIGINT UNSIGNED NOT NULL,
	fcid   BINARY(32) NOT NULL,
	bytes  BLOB NOT NULL,
	PRIMARY KEY (fcid ASC)
);

CREATE TABLE cs_oak (
	bid   BINARY(32) NOT NULL UNIQUE,
	bytes BINARY(40) NOT NULL,
	PRIMARY KEY (bid ASC)
);

CREATE TABLE cs_oak_init (
	id   INT NOT NULL AUTO_INCREMENT,
	init BOOL NOT NULL,
	PRIMARY KEY (id)
);

CREATE TABLE cs_sco (
	scoid BINARY(32) NOT NULL,
	bytes BLOB NOT NULL,
	PRIMARY KEY (scoid ASC)
);

CREATE TABLE cs_fc (
	fcid  BINARY(32) NOT NULL,
	bytes BLOB NOT NULL,
	PRIMARY KEY (fcid ASC)
);

CREATE TABLE cs_sfo (
	sfoid BINARY(32) NOT NULL,
	bytes BLOB NOT NULL,
	PRIMARY KEY (sfoid ASC)
);

CREATE TABLE cs_fuh (
	height BIGINT UNSIGNED NOT NULL,
	bytes  BINARY(64) NOT NULL,
	PRIMARY KEY (height ASC)
);

CREATE TABLE cs_fuh_current (
	id     INT NOT NULL AUTO_INCREMENT,
	bytes  BINARY(64) NOT NULL,
	PRIMARY KEY (id)
);

CREATE TABLE cs_path (
	height BIGINT UNSIGNED NOT NULL,
	bid    BINARY(32) NOT NULL,
	PRIMARY KEY (height ASC)
);

CREATE TABLE cs_map (
	id    INT NOT NULL AUTO_INCREMENT,
	bid   BINARY(32) NOT NULL UNIQUE,
	bytes LONGBLOB NOT NULL,
	PRIMARY KEY (id)
);

CREATE TABLE cs_cl (
	ceid  BINARY(32) NOT NULL,
	bytes BLOB NOT NULL,
	PRIMARY KEY (ceid ASC)
);

CREATE TABLE cs_dos (
	bid BINARY(32) NOT NULL,
	PRIMARY KEY (bid ASC)
);

/* transactionpool */

DROP TABLE IF EXISTS tp_height;
DROP TABLE IF EXISTS tp_ctx;
DROP TABLE IF EXISTS tp_median;
DROP TABLE IF EXISTS tp_cc;
DROP TABLE IF EXISTS tp_recent;

CREATE TABLE tp_height (
	id     INT NOT NULL AUTO_INCREMENT,
	height BIGINT UNSIGNED NOT NULL,
	PRIMARY KEY (id)
);

CREATE TABLE tp_ctx (
	txid BINARY(32) NOT NULL,
	PRIMARY KEY (txid),
	INDEX txid (txid ASC)
);

CREATE TABLE tp_median (
	id    INT NOT NULL AUTO_INCREMENT,
	bytes BLOB NOT NULL,
	PRIMARY KEY (id)
);

CREATE TABLE tp_cc (
	id   INT NOT NULL AUTO_INCREMENT,
	ceid BINARY(32) NOT NULL,
	PRIMARY KEY (id)
);

CREATE TABLE tp_recent (
	id  INT NOT NULL AUTO_INCREMENT,
	bid BINARY(32) NOT NULL,
	PRIMARY KEY (id)
);

=======
>>>>>>> 37cb7981
/* wallet */

DROP TABLE IF EXISTS wt_sces;
DROP TABLE IF EXISTS wt_sfes;
DROP TABLE IF EXISTS wt_watched;
DROP TABLE IF EXISTS wt_addresses;
DROP TABLE IF EXISTS wt_tip;
DROP TABLE IF EXISTS wt_info;
DROP TABLE IF EXISTS wt_spent;

CREATE TABLE wt_addresses (
	id   BIGINT NOT NULL AUTO_INCREMENT,
	addr BINARY(32) NOT NULL UNIQUE,
	PRIMARY KEY (id)
);

CREATE TABLE wt_sces (
	id              BIGINT NOT NULL AUTO_INCREMENT,
	scoid           BINARY(32) NOT NULL UNIQUE,
	sc_value        BLOB NOT NULL,
	merkle_proof    BLOB NOT NULL,
	leaf_index      BIGINT UNSIGNED NOT NULL,
	maturity_height BIGINT UNSIGNED NOT NULL,
	address_id      BIGINT NOT NULL,
	PRIMARY KEY (id),
<<<<<<< HEAD
	FOREIGN KEY (txid) REFERENCES wt_txn(txid)
);

CREATE TABLE wt_sco (
	scoid BINARY(32) NOT NULL,
	bytes BLOB NOT NULL,
	PRIMARY KEY (scoid ASC)
);

CREATE TABLE wt_sfo (
	sfoid BINARY(32) NOT NULL,
	bytes BLOB NOT NULL,
	PRIMARY KEY (sfoid ASC)
=======
	FOREIGN KEY (address_id) REFERENCES wt_addresses(id)
>>>>>>> 37cb7981
);

CREATE TABLE wt_sfes (
	id              BIGINT NOT NULL AUTO_INCREMENT,
	sfoid           BINARY(32) NOT NULL UNIQUE,
	claim_start     BLOB NOT NULL,
	merkle_proof    BLOB NOT NULL,
	leaf_index      BIGINT UNSIGNED NOT NULL,
	sf_value        BIGINT UNSIGNED NOT NULL,
	address_id      BIGINT NOT NULL,
	PRIMARY KEY (id),
	FOREIGN KEY (address_id) REFERENCES wt_addresses(id)
);

CREATE TABLE wt_watched (
	address_id BIGINT NOT NULL UNIQUE,
	FOREIGN KEY (address_id) REFERENCES wt_addresses(id)
);

CREATE TABLE wt_tip (
	id        INT NOT NULL AUTO_INCREMENT,
	height    BIGINT UNSIGNED NOT NULL,
<<<<<<< HEAD
	encrypted BLOB NOT NULL,
	sfpool    BLOB NOT NULL,
	salt      BINARY(32) NOT NULL,
	progress  BIGINT UNSIGNED NOT NULL,
	seed      BLOB NOT NULL,
	pwd       BLOB NOT NULL,
=======
	bid       BINARY(32) NOT NULL,
>>>>>>> 37cb7981
	PRIMARY KEY (id)
);

CREATE TABLE wt_info (
	id       INT NOT NULL AUTO_INCREMENT,
	seed     BINARY(16) NOT NULL,
	progress BIGINT UNSIGNED NOT NULL,
	PRIMARY KEY (id)
);

CREATE TABLE wt_spent (
	id BINARY(32) NOT NULL,
	PRIMARY KEY (id)
);

/* provider */

DROP TABLE IF EXISTS pr_info;

CREATE TABLE pr_info (
	id         INT NOT NULL AUTO_INCREMENT,
	public_key BINARY(32) NOT NULL,
	secret_key BINARY(64) NOT NULL,
	address    VARCHAR(64) NOT NULL,
	PRIMARY KEY (id)
);

/* portal */

DROP TABLE IF EXISTS pt_payments;
DROP TABLE IF EXISTS pt_accounts;
DROP TABLE IF EXISTS pt_stats;
DROP TABLE IF EXISTS pt_credits;
DROP TABLE IF EXISTS pt_announcement;

CREATE TABLE pt_accounts (
	id            INT NOT NULL AUTO_INCREMENT,
	email         VARCHAR(64) NOT NULL UNIQUE,
	password_hash BINARY(32) NOT NULL,
	verified      BOOL NOT NULL,
	time          BIGINT UNSIGNED NOT NULL,
	nonce         BINARY(16) NOT NULL,
	sc_address    BINARY(32) NOT NULL,
	PRIMARY KEY (id)
);

CREATE TABLE pt_payments (
	id        INT NOT NULL AUTO_INCREMENT,
	email     VARCHAR(64) NOT NULL,
	amount    DOUBLE NOT NULL,
	currency  VARCHAR(8) NOT NULL,
	amount_sc DOUBLE NOT NULL,
	made_at   INT NOT NULL,
	conf_left INT NOT NULL,
	txid      BINARY(32) NOT NULL,
	PRIMARY KEY (id),
	FOREIGN KEY (email) REFERENCES pt_accounts(email)
);

CREATE TABLE pt_stats (
	remote_host  VARCHAR(64) NOT NULL,
	login_last   BIGINT NOT NULL,
	login_count  BIGINT NOT NULL,
	verify_last  BIGINT NOT NULL,
	verify_count BIGINT NOT NULL,
	reset_last   BIGINT NOT NULL,
	reset_count  BIGINT NOT NULL,
	PRIMARY KEY (remote_host)
);

CREATE TABLE pt_credits (
	id        INT NOT NULL AUTO_INCREMENT,
	amount    DOUBLE NOT NULL,
	remaining BIGINT UNSIGNED NOT NULL,
	PRIMARY KEY (id)
);

CREATE TABLE pt_announcement (
	id           INT NOT NULL AUTO_INCREMENT,
	announcement TEXT NOT NULL,
	expires      BIGINT UNSIGNED NOT NULL,
	PRIMARY KEY (id)
);

/* manager */

DROP TABLE IF EXISTS mg_email;
DROP TABLE IF EXISTS mg_timestamp;
DROP TABLE IF EXISTS mg_averages;
DROP TABLE IF EXISTS mg_spendings;
DROP TABLE IF EXISTS mg_balances;
DROP TABLE IF EXISTS mg_prices;
DROP TABLE IF EXISTS mg_maintenance;

CREATE TABLE mg_email (
	id        INT NOT NULL AUTO_INCREMENT,
	email     VARCHAR(64) NOT NULL,
	threshold VARBINARY(24) NOT NULL,
	time_sent BIGINT UNSIGNED NOT NULL,
	PRIMARY KEY (id)
);

CREATE TABLE mg_timestamp (
	id     INT NOT NULL AUTO_INCREMENT,
	height BIGINT UNSIGNED NOT NULL,
	time   BIGINT UNSIGNED NOT NULL,
	PRIMARY KEY (id)
);

CREATE TABLE mg_averages (
	id    INT NOT NULL AUTO_INCREMENT,
	bytes BLOB NOT NULL,
	PRIMARY KEY (id)
);

CREATE TABLE mg_spendings (
	email           VARCHAR(64) NOT NULL,
	period          CHAR(6) NOT NULL,
	locked          DOUBLE NOT NULL,
	used            DOUBLE NOT NULL,
	overhead        DOUBLE NOT NULL,
	formed          BIGINT UNSIGNED NOT NULL,
	renewed         BIGINT UNSIGNED NOT NULL,
	slabs_saved     BIGINT UNSIGNED NOT NULL,
	slabs_retrieved BIGINT UNSIGNED NOT NULL,
	slabs_migrated  BIGINT UNSIGNED NOT NULL,
	CONSTRAINT email_period UNIQUE (email, period),
	FOREIGN KEY (email) REFERENCES pt_accounts(email)
);

CREATE TABLE mg_balances (
	email      VARCHAR(64) NOT NULL,
	subscribed BOOL NOT NULL,
	sc_balance DOUBLE NOT NULL,
	sc_locked  DOUBLE NOT NULL,
	currency   VARCHAR(8) NOT NULL,
	stripe_id  VARCHAR(32) NOT NULL,
	invoice    VARCHAR(32) NOT NULL,
	on_hold    BIGINT UNSIGNED NOT NULL,
	PRIMARY KEY (email),
	FOREIGN KEY (email) REFERENCES pt_accounts(email)
);

CREATE TABLE mg_prices (
	id INT NOT NULL AUTO_INCREMENT,
	form_contract_prepayment     DOUBLE NOT NULL,
	form_contract_invoicing      DOUBLE NOT NULL,
	save_metadata_prepayment     DOUBLE NOT NULL,
	save_metadata_invoicing      DOUBLE NOT NULL,
	store_metadata_prepayment    DOUBLE NOT NULL,
	store_metadata_invoicing     DOUBLE NOT NULL,
	store_partial_prepayment     DOUBLE NOT NULL,
	store_partial_invoicing      DOUBLE NOT NULL,
	retrieve_metadata_prepayment DOUBLE NOT NULL,
	retrieve_metadata_invoicing  DOUBLE NOT NULL,
	migrate_slab_prepayment      DOUBLE NOT NULL,
	migrate_slab_invoicing       DOUBLE NOT NULL,
	PRIMARY KEY (id)
);

CREATE TABLE mg_maintenance (
	id          INT NOT NULL AUTO_INCREMENT,
	maintenance BOOL NOT NULL,
	PRIMARY KEY (id)
);

/* hostdb */

DROP TABLE IF EXISTS hdb_scanhistory;
DROP TABLE IF EXISTS hdb_ipnets;
DROP TABLE IF EXISTS hdb_hosts;
DROP TABLE IF EXISTS hdb_fdomains;
DROP TABLE IF EXISTS hdb_fhosts;
DROP TABLE IF EXISTS hdb_contracts;
DROP TABLE IF EXISTS hdb_info;

CREATE TABLE hdb_hosts (
	id         INT NOT NULL AUTO_INCREMENT,
	public_key BINARY(32) NOT NULL UNIQUE,
	filtered   BOOL NOT NULL,
	bytes      BLOB NOT NULL,
	PRIMARY KEY (id)
);

CREATE TABLE hdb_scanhistory (
	id         INT NOT NULL AUTO_INCREMENT,
	public_key BINARY(32) NOT NULL,
	time       BIGINT UNSIGNED NOT NULL,
	success    BOOL NOT NULL,
	PRIMARY KEY (id),
	FOREIGN KEY (public_key) REFERENCES hdb_hosts(public_key)
);

CREATE TABLE hdb_ipnets (
	id         INT NOT NULL AUTO_INCREMENT,
	public_key BINARY(32) NOT NULL,
	ip_net     VARCHAR(255) NOT NULL,
	PRIMARY KEY (id),
	FOREIGN KEY (public_key) REFERENCES hdb_hosts(public_key)
);

CREATE TABLE hdb_fdomains (
	dom VARCHAR(255) NOT NULL
);

CREATE TABLE hdb_fhosts (
	public_key BINARY(32) NOT NULL
);

CREATE TABLE hdb_contracts (
	host_pk   BINARY(32) NOT NULL,
	renter_pk BINARY(32) NOT NULL,
	data      BIGINT UNSIGNED NOT NULL
);

CREATE TABLE hdb_info (
	id               INT NOT NULL AUTO_INCREMENT,
	height           BIGINT UNSIGNED NOT NULL,
	bid              BINARY(32) NOT NULL,
	scan_complete    BOOL NOT NULL,
	disable_ip_check BOOL NOT NULL,
	filter_mode      INT NOT NULL,
	PRIMARY KEY (id)
);

/* contractor */

DROP TABLE IF EXISTS ctr_contracts;
DROP TABLE IF EXISTS ctr_uploads;
DROP TABLE IF EXISTS ctr_info;
DROP TABLE IF EXISTS ctr_dspent;
DROP TABLE IF EXISTS ctr_watchdog;
DROP TABLE IF EXISTS ctr_shards;
DROP TABLE IF EXISTS ctr_slabs;
DROP TABLE IF EXISTS ctr_metadata;
DROP TABLE IF EXISTS ctr_parts;
DROP TABLE IF EXISTS ctr_multipart;
DROP TABLE IF EXISTS ctr_renters;

CREATE TABLE ctr_renters (
	id                   INT NOT NULL AUTO_INCREMENT,
	email                VARCHAR(64) NOT NULL,
	public_key           BINARY(32) NOT NULL UNIQUE,
	current_period       BIGINT UNSIGNED NOT NULL,
	allowance            BLOB NOT NULL,
	private_key          BINARY(64),
	account_key          BINARY(64),
	auto_renew_contracts BOOL NOT NULL,
	backup_file_metadata BOOL NOT NULL,
	auto_repair_files    BOOL NOT NULL,
	proxy_uploads        BOOL NOT NULL,
	PRIMARY KEY (id),
	FOREIGN KEY (email) REFERENCES pt_accounts(email)
);

CREATE TABLE ctr_contracts (
	id           BINARY(32) NOT NULL,
	renter_pk    BINARY(32) NOT NULL,
	renewed_from BINARY(32) NOT NULL,
	renewed_to   BINARY(32) NOT NULL,
	unlocked     BOOL NOT NULL,
	imported     BOOL NOT NULL,
	bytes        BLOB NOT NULL,
	PRIMARY KEY (id),
	FOREIGN KEY (renter_pk) REFERENCES ctr_renters(public_key)
);

CREATE TABLE ctr_info (
	id          INT NOT NULL AUTO_INCREMENT,
	height      BIGINT UNSIGNED NOT NULL,
	bid         BINARY(32) NOT NULL,
	synced      BOOL NOT NULL,
	PRIMARY KEY (id)
);

CREATE TABLE ctr_dspent (
	id     BINARY(32) NOT NULL,
	height BIGINT UNSIGNED NOT NULL,
	PRIMARY KEY (id)
);

CREATE TABLE ctr_watchdog (
	id    BINARY(32) NOT NULL,
	bytes BLOB NOT NULL,
	PRIMARY KEY (id)
);

CREATE TABLE ctr_metadata (
	id        BINARY(32) NOT NULL,
	enc_key   BINARY(32) NOT NULL,
	bucket    BLOB NOT NULL,
	filepath  BLOB NOT NULL,
	etag      VARCHAR(64) NOT NULL,
	mime      BLOB NOT NULL,
	renter_pk BINARY(32) NOT NULL,
	uploaded  BIGINT UNSIGNED NOT NULL,
	modified  BIGINT UNSIGNED NOT NULL,
	retrieved BIGINT UNSIGNED NOT NULL,
	encrypted TEXT NOT NULL,
	PRIMARY KEY (id),
	FOREIGN KEY (renter_pk) REFERENCES ctr_renters(public_key)
);

CREATE TABLE ctr_slabs (
	enc_key    BINARY(32) NOT NULL,
	object_id  BINARY(32) NOT NULL,
	renter_pk  BINARY(32) NOT NULL,
	min_shards INT UNSIGNED NOT NULL,
	offset     BIGINT UNSIGNED NOT NULL,
	len        BIGINT UNSIGNED NOT NULL,
	num        INT NOT NULL,
	partial    BOOL NOT NULL,
	orphan     BOOL NOT NULL,
	modified   BIGINT UNSIGNED NOT NULL,
	retrieved  BIGINT UNSIGNED NOT NULL,
	data       LONGBLOB,
	FOREIGN KEY (renter_pk) REFERENCES ctr_renters(public_key)
);

CREATE TABLE ctr_shards (
	slab_id     BINARY(32) NOT NULL,
	host        BINARY(32) NOT NULL,
	merkle_root BINARY(32) NOT NULL
);

CREATE TABLE ctr_uploads (
	filename  CHAR(20) NOT NULL,
	bucket    BLOB NOT NULL,
	filepath  BLOB NOT NULL,
	mime      BLOB NOT NULL,
	renter_pk BINARY(32) NOT NULL,
	ready     BOOL NOT NULL,
	encrypted TEXT NOT NULL,
	PRIMARY KEY (filename),
	FOREIGN KEY (renter_pk) REFERENCES ctr_renters(public_key)
);

CREATE TABLE ctr_multipart (
	id        BINARY(32) NOT NULL,
	enc_key   BINARY(32) NOT NULL,
	bucket    BLOB NOT NULL,
	filepath  BLOB NOT NULL,
	mime      BLOB NOT NULL,
	renter_pk BINARY(32) NOT NULL,
	created   BIGINT UNSIGNED NOT NULL,
	encrypted BOOL NOT NULL,
	PRIMARY KEY (id),
	FOREIGN KEY (renter_pk) REFERENCES ctr_renters(public_key)
);

CREATE TABLE ctr_parts (
	filename  CHAR(20) NOT NULL,
	num       INT NOT NULL,
	upload_id BINARY(32) NOT NULL,
	renter_pk BINARY(32) NOT NULL,
	PRIMARY KEY (filename),
	FOREIGN KEY (renter_pk) REFERENCES ctr_renters(public_key)
);<|MERGE_RESOLUTION|>--- conflicted
+++ resolved
@@ -1,191 +1,3 @@
-<<<<<<< HEAD
-/* gateway */
-
-DROP TABLE IF EXISTS gw_nodes;
-DROP TABLE IF EXISTS gw_url;
-DROP TABLE IF EXISTS gw_blocklist;
-
-CREATE TABLE gw_nodes (
-	address  VARCHAR(255) NOT NULL,
-	outbound BOOL,
-	PRIMARY KEY (address)
-);
-
-CREATE TABLE gw_url (
-	router_url VARCHAR(255) NOT NULL
-);
-
-INSERT INTO gw_url (router_url) VALUES ('');
-
-CREATE TABLE gw_blocklist (
-	ip VARCHAR(255) NOT NULL,
-	PRIMARY KEY (ip)
-);
-
-/* consensus */
-
-DROP TABLE IF EXISTS cs_height;
-DROP TABLE IF EXISTS cs_consistency;
-DROP TABLE IF EXISTS cs_sfpool;
-DROP TABLE IF EXISTS cs_changelog;
-DROP TABLE IF EXISTS cs_dsco;
-DROP TABLE IF EXISTS cs_fcex;
-DROP TABLE IF EXISTS cs_oak;
-DROP TABLE IF EXISTS cs_oak_init;
-DROP TABLE IF EXISTS cs_sco;
-DROP TABLE IF EXISTS cs_fc;
-DROP TABLE IF EXISTS cs_sfo;
-DROP TABLE IF EXISTS cs_fuh;
-DROP TABLE IF EXISTS cs_fuh_current;
-DROP TABLE IF EXISTS cs_map;
-DROP TABLE IF EXISTS cs_path;
-DROP TABLE IF EXISTS cs_cl;
-DROP TABLE IF EXISTS cs_dos;
-
-CREATE TABLE cs_height (
-	id     INT NOT NULL AUTO_INCREMENT,
-	height BIGINT UNSIGNED NOT NULL,
-	PRIMARY KEY (id)
-);
-
-CREATE TABLE cs_consistency (
-	id            INT NOT NULL AUTO_INCREMENT,
-	inconsistency BOOL NOT NULL,
-	PRIMARY KEY (id)
-);
-
-CREATE TABLE cs_sfpool (
-	id    INT NOT NULL AUTO_INCREMENT,
-	bytes BLOB NOT NULL,
-	PRIMARY KEY (id)
-);
-
-CREATE TABLE cs_changelog (
-	id    INT NOT NULL AUTO_INCREMENT,
-	bytes BINARY(32) NOT NULL,
-	PRIMARY KEY (id)
-);
-
-CREATE TABLE cs_dsco (
-	height BIGINT UNSIGNED NOT NULL,
-	scoid  BINARY(32) NOT NULL,
-	bytes  BLOB NOT NULL,
-	PRIMARY KEY (scoid ASC)
-);
-
-CREATE TABLE cs_fcex (
-	height BIGINT UNSIGNED NOT NULL,
-	fcid   BINARY(32) NOT NULL,
-	bytes  BLOB NOT NULL,
-	PRIMARY KEY (fcid ASC)
-);
-
-CREATE TABLE cs_oak (
-	bid   BINARY(32) NOT NULL UNIQUE,
-	bytes BINARY(40) NOT NULL,
-	PRIMARY KEY (bid ASC)
-);
-
-CREATE TABLE cs_oak_init (
-	id   INT NOT NULL AUTO_INCREMENT,
-	init BOOL NOT NULL,
-	PRIMARY KEY (id)
-);
-
-CREATE TABLE cs_sco (
-	scoid BINARY(32) NOT NULL,
-	bytes BLOB NOT NULL,
-	PRIMARY KEY (scoid ASC)
-);
-
-CREATE TABLE cs_fc (
-	fcid  BINARY(32) NOT NULL,
-	bytes BLOB NOT NULL,
-	PRIMARY KEY (fcid ASC)
-);
-
-CREATE TABLE cs_sfo (
-	sfoid BINARY(32) NOT NULL,
-	bytes BLOB NOT NULL,
-	PRIMARY KEY (sfoid ASC)
-);
-
-CREATE TABLE cs_fuh (
-	height BIGINT UNSIGNED NOT NULL,
-	bytes  BINARY(64) NOT NULL,
-	PRIMARY KEY (height ASC)
-);
-
-CREATE TABLE cs_fuh_current (
-	id     INT NOT NULL AUTO_INCREMENT,
-	bytes  BINARY(64) NOT NULL,
-	PRIMARY KEY (id)
-);
-
-CREATE TABLE cs_path (
-	height BIGINT UNSIGNED NOT NULL,
-	bid    BINARY(32) NOT NULL,
-	PRIMARY KEY (height ASC)
-);
-
-CREATE TABLE cs_map (
-	id    INT NOT NULL AUTO_INCREMENT,
-	bid   BINARY(32) NOT NULL UNIQUE,
-	bytes LONGBLOB NOT NULL,
-	PRIMARY KEY (id)
-);
-
-CREATE TABLE cs_cl (
-	ceid  BINARY(32) NOT NULL,
-	bytes BLOB NOT NULL,
-	PRIMARY KEY (ceid ASC)
-);
-
-CREATE TABLE cs_dos (
-	bid BINARY(32) NOT NULL,
-	PRIMARY KEY (bid ASC)
-);
-
-/* transactionpool */
-
-DROP TABLE IF EXISTS tp_height;
-DROP TABLE IF EXISTS tp_ctx;
-DROP TABLE IF EXISTS tp_median;
-DROP TABLE IF EXISTS tp_cc;
-DROP TABLE IF EXISTS tp_recent;
-
-CREATE TABLE tp_height (
-	id     INT NOT NULL AUTO_INCREMENT,
-	height BIGINT UNSIGNED NOT NULL,
-	PRIMARY KEY (id)
-);
-
-CREATE TABLE tp_ctx (
-	txid BINARY(32) NOT NULL,
-	PRIMARY KEY (txid),
-	INDEX txid (txid ASC)
-);
-
-CREATE TABLE tp_median (
-	id    INT NOT NULL AUTO_INCREMENT,
-	bytes BLOB NOT NULL,
-	PRIMARY KEY (id)
-);
-
-CREATE TABLE tp_cc (
-	id   INT NOT NULL AUTO_INCREMENT,
-	ceid BINARY(32) NOT NULL,
-	PRIMARY KEY (id)
-);
-
-CREATE TABLE tp_recent (
-	id  INT NOT NULL AUTO_INCREMENT,
-	bid BINARY(32) NOT NULL,
-	PRIMARY KEY (id)
-);
-
-=======
->>>>>>> 37cb7981
 /* wallet */
 
 DROP TABLE IF EXISTS wt_sces;
@@ -211,23 +23,7 @@
 	maturity_height BIGINT UNSIGNED NOT NULL,
 	address_id      BIGINT NOT NULL,
 	PRIMARY KEY (id),
-<<<<<<< HEAD
-	FOREIGN KEY (txid) REFERENCES wt_txn(txid)
-);
-
-CREATE TABLE wt_sco (
-	scoid BINARY(32) NOT NULL,
-	bytes BLOB NOT NULL,
-	PRIMARY KEY (scoid ASC)
-);
-
-CREATE TABLE wt_sfo (
-	sfoid BINARY(32) NOT NULL,
-	bytes BLOB NOT NULL,
-	PRIMARY KEY (sfoid ASC)
-=======
 	FOREIGN KEY (address_id) REFERENCES wt_addresses(id)
->>>>>>> 37cb7981
 );
 
 CREATE TABLE wt_sfes (
@@ -250,16 +46,7 @@
 CREATE TABLE wt_tip (
 	id        INT NOT NULL AUTO_INCREMENT,
 	height    BIGINT UNSIGNED NOT NULL,
-<<<<<<< HEAD
-	encrypted BLOB NOT NULL,
-	sfpool    BLOB NOT NULL,
-	salt      BINARY(32) NOT NULL,
-	progress  BIGINT UNSIGNED NOT NULL,
-	seed      BLOB NOT NULL,
-	pwd       BLOB NOT NULL,
-=======
 	bid       BINARY(32) NOT NULL,
->>>>>>> 37cb7981
 	PRIMARY KEY (id)
 );
 
