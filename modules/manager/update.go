package manager

import (
	"bytes"
	"errors"
	"fmt"
	"strings"
	"text/template"
	"time"

	"github.com/mike76-dev/sia-satellite/external"
	"github.com/mike76-dev/sia-satellite/modules"
	"go.uber.org/zap"

	"go.sia.tech/core/types"
	"go.sia.tech/coreutils/chain"
)

const (
	// Intervals for the threads.
	calculateAveragesInterval = 10 * time.Minute
	exchangeRateFetchInterval = 10 * time.Minute
	checkOutOfSyncInterval    = 10 * time.Minute
	outOfSyncThreshold        = 90 * time.Minute
)

var (
	// Some sane values to cap the averages.
	saneStoragePrice      = types.HastingsPerSiacoin.Mul64(1e4) // 10KS
	saneCollateral        = types.HastingsPerSiacoin.Mul64(2e4) // 20KS
	saneUploadPrice       = types.HastingsPerSiacoin.Mul64(1e4) // 10KS
	saneDownloadPrice     = types.HastingsPerSiacoin.Mul64(1e5) // 100KS
	saneContractPrice     = types.HastingsPerSiacoin.Mul64(100) // 100SC
	saneBaseRPCPrice      = types.HastingsPerSiacoin            // 1SC
	saneSectorAccessPrice = types.HastingsPerSiacoin            // 1SC
)

// capAverages checks if the host settings exceed the sane values.
func capAverages(entry modules.HostDBEntry) bool {
	if entry.Settings.StoragePrice.Cmp(saneStoragePrice) > 0 {
		return true
	}
	if entry.Settings.Collateral.Cmp(saneCollateral) > 0 {
		return true
	}
	if entry.Settings.UploadBandwidthPrice.Cmp(saneUploadPrice) > 0 {
		return true
	}
	if entry.Settings.DownloadBandwidthPrice.Cmp(saneDownloadPrice) > 0 {
		return true
	}
	if entry.Settings.ContractPrice.Cmp(saneContractPrice) > 0 {
		return true
	}
	if entry.Settings.BaseRPCPrice.Cmp(saneBaseRPCPrice) > 0 {
		return true
	}
	if entry.Settings.SectorAccessPrice.Cmp(saneSectorAccessPrice) > 0 {
		return true
	}
	return false
}

// calculateAverages calculates the host network averages from HostDB.
func (m *Manager) calculateAverages() {
	// Skip calculating if HostDB is not done loading the hosts.
	if !m.hostDB.LoadingComplete() {
		return
	}

	m.mu.Lock()
	defer m.mu.Unlock()
	m.hostAverages = modules.HostAverages{}

	hosts, err := m.ActiveHosts()
	if err != nil {
		m.log.Error("could not fetch active hosts", zap.Error(err))
		return
	}

	// No active hosts, return.
	if len(hosts) == 0 {
		return
	}

	// Sum up the values.
	var numHosts uint64
	for _, entry := range hosts {
		if capAverages(entry) {
			continue
		}
		m.hostAverages.Duration = m.hostAverages.Duration + entry.Settings.MaxDuration
		m.hostAverages.StoragePrice = m.hostAverages.StoragePrice.Add(entry.Settings.StoragePrice)
		m.hostAverages.Collateral = m.hostAverages.Collateral.Add(entry.Settings.Collateral)
		m.hostAverages.DownloadBandwidthPrice = m.hostAverages.DownloadBandwidthPrice.Add(entry.Settings.DownloadBandwidthPrice)
		m.hostAverages.UploadBandwidthPrice = m.hostAverages.UploadBandwidthPrice.Add(entry.Settings.UploadBandwidthPrice)
		m.hostAverages.ContractPrice = m.hostAverages.ContractPrice.Add(entry.Settings.ContractPrice)
		m.hostAverages.BaseRPCPrice = m.hostAverages.BaseRPCPrice.Add(entry.Settings.BaseRPCPrice)
		m.hostAverages.SectorAccessPrice = m.hostAverages.SectorAccessPrice.Add(entry.Settings.SectorAccessPrice)
		numHosts++
	}

	m.hostAverages.NumHosts = numHosts

	// Zero check.
	if numHosts == 0 {
		return
	}

	// Divide by the number of hosts.
	m.hostAverages.Duration = m.hostAverages.Duration / numHosts
	m.hostAverages.StoragePrice = m.hostAverages.StoragePrice.Div64(numHosts)
	m.hostAverages.Collateral = m.hostAverages.Collateral.Div64(numHosts)
	m.hostAverages.DownloadBandwidthPrice = m.hostAverages.DownloadBandwidthPrice.Div64(numHosts)
	m.hostAverages.UploadBandwidthPrice = m.hostAverages.UploadBandwidthPrice.Div64(numHosts)
	m.hostAverages.ContractPrice = m.hostAverages.ContractPrice.Div64(numHosts)
	m.hostAverages.BaseRPCPrice = m.hostAverages.BaseRPCPrice.Div64(numHosts)
	m.hostAverages.SectorAccessPrice = m.hostAverages.SectorAccessPrice.Div64(numHosts)

	// Save to disk.
	if err := dbPutAverages(m.dbTx, m.hostAverages); err != nil {
		m.log.Error("couldn't save network averages", zap.Error(err))
	}
}

// threadedCalculateAverages performs the calculation with set intervals.
func (m *Manager) threadedCalculateAverages() {
	if err := m.tg.Add(); err != nil {
		return
	}
	defer m.tg.Done()

	m.calculateAverages()

	for {
		select {
		case <-m.tg.StopChan():
			return
		case <-time.After(calculateAveragesInterval):
		}
		m.calculateAverages()
	}
}

// fetchExchangeRates retrieves the SC exchange rates.
func (m *Manager) fetchExchangeRates() {
	data, err := external.FetchSCRates()
	if err != nil {
		m.log.Error("couldn't fetch exchange rates", zap.Error(err))
		return
	}

	m.mu.Lock()
	defer m.mu.Unlock()

	for k, v := range data {
		m.exchRates[k] = v
	}
}

// threadedFetchExchangeRates performs the fetch with set intervals.
func (m *Manager) threadedFetchExchangeRates() {
	err := m.tg.Add()
	if err != nil {
		return
	}
	defer m.tg.Done()

	m.fetchExchangeRates()

	for {
		select {
		case <-m.tg.StopChan():
			return
		case <-time.After(exchangeRateFetchInterval):
		}

		m.fetchExchangeRates()
	}
}

// GetSiacoinRate calculates the SC price in a given currency.
func (m *Manager) GetSiacoinRate(currency string) (float64, error) {
	m.mu.Lock()
	defer m.mu.Unlock()
	rate, ok := m.exchRates[strings.ToLower(currency)]
	if !ok {
		return 0, errors.New("unsupported currency")
	}

	return rate, nil
}

// reportTemplate contains the monthly report send by email.
const reportTemplate = `
	<!-- template.html -->
	<!DOCTYPE html>
	<html>
	<head>
	<style>td {padding-right: 10px;}</style>
	</head>
	<body>
   	<h2>Your Monthly Report</h2>
    <p>Your monthly report on <strong>{{.Name}}</strong> for {{.Month}} {{.Year}} is ready.</p>
	<table>
	<tr>
	<td>Total renters</td><td>{{.NumRenters}}</td><td></td>
	</tr>
	<tr>
	<td>Contracts formed</td><td>{{.NumFormed}}</td><td>{{.FeeFormed}}</td>
	</tr>
	<tr>
	<td>Contracts renewed</td><td>{{.NumRenewed}}</td><td>{{.FeeRenewed}}</td>
	</tr>
	<tr>
	<td>Slabs stored</td><td>{{.NumStored}}</td><td>{{.FeeStored}}</td>
	</tr>
	<tr>
	<td>Slabs saved</td><td>{{.NumSaved}}</td><td>{{.FeeSaved}}</td>
	</tr>
	<tr>
	<td>Slabs retrieved</td><td>{{.NumRetrieved}}</td><td>{{.FeeRetrieved}}</td>
	</tr>
	<tr>
	<td>Slabs migrated</td><td>{{.NumMigrated}}</td><td>{{.FeeMigrated}}</td>
	</tr>
	<tr>
	<td>Partial slab data stored</td><td>{{.Partial}}</td><td>{{.FeePartial}}</td>
	</tr>
	<tr>
	<td><strong>Total revenue</strong></td><td></td><td><strong>{{.Revenue}}</strong></td>
	</tr>
	</table>
	</body>
	</html>
`

// UpdateChainState applies the updates from the ChainManager.
func (m *Manager) UpdateChainState(_ []chain.RevertUpdate, applied []chain.ApplyUpdate) (err error) {
	// Define a helper.
	convertSize := func(size uint64) string {
		if size < 1024 {
			return fmt.Sprintf("%d B", size)
		}
		sizes := []string{"KiB", "MiB", "GiB", "TiB"}
		i := 0
		s := float64(size)
		for {
			s = s / 1024
			if i >= len(sizes)-1 || s < 1024 {
				break
			}
			i++
		}

		return fmt.Sprintf("%.2f %s", s, sizes[i])
	}

	for _, cau := range applied {
		block := cau.Block
		m.mu.Lock()
		m.lastBlockTimestamp = block.Timestamp
		currentMonth := m.currentMonth.Timestamp.Month()
		currentYear := m.currentMonth.Timestamp.Year()
		m.mu.Unlock()
		newMonth := block.Timestamp.Month()
		if newMonth != currentMonth {
			m.mu.Lock()
			m.prevMonth = m.currentMonth
			m.currentMonth = blockTimestamp{
				BlockHeight: cau.State.Index.Height,
				Timestamp:   block.Timestamp,
			}
			err := dbPutBlockTimestamps(m.dbTx, m.currentMonth, m.prevMonth)
			m.mu.Unlock()
			if err != nil {
				m.log.Error("couldn't save block timestamps", zap.Error(err))
			}

			// Calculate the monthly spendings of each renter.
			renters := m.Renters()
			var formed, renewed, stored, saved, retrieved, migrated, partial uint64
			var formedFee, renewedFee, storedFee, savedFee, retrievedFee, migratedFee, partialFee float64
			for _, renter := range renters {
				ub, err := m.GetBalance(renter.Email)
				if err != nil {
					m.log.Error("couldn't retrieve balance", zap.Error(err))
					continue
				}
				us, err := m.GetSpendings(renter.Email, int(currentMonth), currentYear)
				if err != nil {
					m.log.Error("couldn't retrieve renter spendings", zap.Error(err))
					continue
				}
				formed += us.Formed
				if ub.Subscribed {
					formedFee += float64(us.Formed) * modules.StaticPricing.FormContract.Invoicing
				} else {
					formedFee += float64(us.Formed) * modules.StaticPricing.FormContract.PrePayment
				}
				renewed += us.Renewed
				if ub.Subscribed {
					renewedFee += float64(us.Renewed) * modules.StaticPricing.FormContract.Invoicing
				} else {
					renewedFee += float64(us.Renewed) * modules.StaticPricing.FormContract.PrePayment
				}
				saved += us.SlabsSaved
				if ub.Subscribed {
					savedFee += float64(us.SlabsSaved) * modules.StaticPricing.SaveMetadata.Invoicing
				} else {
					savedFee += float64(us.SlabsSaved) * modules.StaticPricing.SaveMetadata.PrePayment
				}
				retrieved += us.SlabsRetrieved
				if ub.Subscribed {
					retrievedFee += float64(us.SlabsRetrieved) * modules.StaticPricing.RetrieveMetadata.Invoicing
				} else {
					retrievedFee += float64(us.SlabsRetrieved) * modules.StaticPricing.RetrieveMetadata.PrePayment
				}
				migrated += us.SlabsMigrated
				if ub.Subscribed {
					migratedFee += float64(us.SlabsMigrated) * modules.StaticPricing.MigrateSlab.Invoicing
				} else {
					migratedFee += float64(us.SlabsMigrated) * modules.StaticPricing.MigrateSlab.PrePayment
				}
				count, data, err := m.numSlabs(renter.PublicKey)
				if err != nil {
					m.log.Error("couldn't retrieve slab count", zap.Error(err))
					continue
				}
				var storageFee, dataFee float64
				if ub.Subscribed {
					storageFee = modules.StaticPricing.StoreMetadata.Invoicing
					dataFee = modules.StaticPricing.StorePartialData.Invoicing
				} else {
					storageFee = modules.StaticPricing.StoreMetadata.PrePayment
					dataFee = modules.StaticPricing.StorePartialData.PrePayment
				}
				storageCost := storageFee * float64(count)
				stored += uint64(count)
				storedFee += storageCost
				us.Used += storageCost
				us.Overhead += storageCost
				partialCost := dataFee * float64(data) / 1024 / 1024
				partial += data
				partialFee += partialCost
				us.Used += partialCost
				us.Overhead += partialCost
				err = m.UpdateSpendings(renter.Email, us, int(currentMonth), currentYear)
				if err != nil {
					m.log.Error("couldn't update spendings", zap.Error(err))
				}
				if ub.OnHold > 0 && ub.OnHold < uint64(time.Now().Unix()-int64(modules.OnHoldThreshold.Seconds())) {
					// Account on hold, delete the file metadata.
					m.log.Warn("account on hold, deleting stored metadata")
					m.DeleteBufferedFiles(renter.PublicKey)
					m.DeleteMultipartUploads(renter.PublicKey)
					m.DeleteMetadata(renter.PublicKey)
					continue
				}
				// Deduct from the account balance.
				if !ub.Subscribed && ub.Balance < storageCost+partialCost {
					// Insufficient balance, delete the file metadata.
					m.log.Warn("insufficient account balance, deleting stored metadata")
					m.DeleteBufferedFiles(renter.PublicKey)
					m.DeleteMultipartUploads(renter.PublicKey)
					m.DeleteMetadata(renter.PublicKey)
					partialCost = ub.Balance - storageCost
				}
				ub.Balance -= (storageCost + partialCost)
				if err := m.UpdateBalance(renter.Email, ub); err != nil {
					m.log.Error("couldn't update balance", zap.Error(err))
				}
			}

			// Send a monthly report by email.
			func() {
				if m.email == "" {
					return
				}
				type report struct {
					Name         string
					Month        string
					Year         int
					NumRenters   int
					NumFormed    uint64
					FeeFormed    string
					NumRenewed   uint64
					FeeRenewed   string
					NumStored    uint64
					FeeStored    string
					NumSaved     uint64
					FeeSaved     string
					NumRetrieved uint64
					FeeRetrieved string
					NumMigrated  uint64
					FeeMigrated  string
					Partial      string
					FeePartial   string
					Revenue      string
				}
				revenue := formedFee + renewedFee + storedFee + savedFee + retrievedFee + migratedFee + partialFee
				t := template.New("report")
				t, err := t.Parse(reportTemplate)
				if err != nil {
					m.log.Error("unable to parse HTML template", zap.Error(err))
					return
				}
				var b bytes.Buffer
				t.Execute(&b, report{
					Name:         m.name,
					Month:        currentMonth.String(),
					Year:         currentYear,
					NumRenters:   len(renters),
					NumFormed:    formed,
					FeeFormed:    fmt.Sprintf("%.2f SC", formedFee),
					NumRenewed:   renewed,
					FeeRenewed:   fmt.Sprintf("%.2f SC", renewedFee),
					NumStored:    stored,
					FeeStored:    fmt.Sprintf("%.2f SC", storedFee),
					NumSaved:     saved,
					FeeSaved:     fmt.Sprintf("%.2f SC", savedFee),
					NumRetrieved: retrieved,
					FeeRetrieved: fmt.Sprintf("%.2f SC", retrievedFee),
					NumMigrated:  migrated,
					FeeMigrated:  fmt.Sprintf("%.2f SC", migratedFee),
					Partial:      convertSize(partial),
					FeePartial:   fmt.Sprintf("%.2f SC", partialFee),
					Revenue:      fmt.Sprintf("%.2f SC", revenue),
				})
				err = m.ms.SendMail("Sia Satellite", m.email, "Your Monthly Report", &b)
				if err != nil {
					m.log.Error("unable to send monthly report", zap.Error(err))
				}
			}()

			// Delete old spendings records from the database.
			err = m.deleteOldSpendings()
			if err != nil {
				m.log.Error("couldn't delete old spendings", zap.Error(err))
			}

			// Spin a thread to invoice the subscribed accounts.
			go m.threadedSettleAccounts()

			m.syncDB()
		}
	}

	// Send a warning email if the wallet balance becomes low.
	m.sendWarning()

	return nil
}

// outOfSyncTemplate contains the text send by email when the last
// block was found too long ago, meaning that the satellite is possibly
// out of sync.
const outOfSyncTemplate = `
	<!-- template.html -->
	<!DOCTYPE html>
	<html>
	<body>
   	<h2>Satellite Is Possibly Out Of Sync</h2>
    <p>The satellite <strong>{{.Name}}</strong> is possibly out of sync.</p>
	<p>The last block {{.Height}} was found {{.Since}} ago.</p>
	</body>
	</html>
`

// sendOutOfSyncWarning sends an email to the satellite operator
// that the satellite is possibly out of sync.
func (m *Manager) sendOutOfSyncWarning() {
	// Skip if the email was not provided.
	if m.email == "" {
		return
	}

	// Skip if a warning has been sent already.
	m.mu.RLock()
	timestamp := m.lastBlockTimestamp
	m.mu.RUnlock()
	if timestamp.Unix() <= 0 {
		return
	}

	// Check the last found block timestamp.
	since := time.Since(timestamp)
	if since < outOfSyncThreshold {
		return
	}
	hours := int(since.Hours())
	minutes := int(since.Minutes()) - hours*60

	// Send a warning.
	type warning struct {
		Name   string
		Height uint64
		Since  string
	}
	t := template.New("warning")
	t, err := t.Parse(outOfSyncTemplate)
	if err != nil {
		m.log.Error("unable to parse HTML template", zap.Error(err))
		return
	}
	var b bytes.Buffer
	t.Execute(&b, warning{
		Name:   m.name,
<<<<<<< HEAD
		Height: m.cs.Height(),
=======
		Height: m.cm.Tip().Height,
>>>>>>> 37cb7981
		Since:  fmt.Sprintf("%dh%dm", hours, minutes),
	})
	err = m.ms.SendMail("Sia Satellite", m.email, "Out Of Sync Warning", &b)
	if err != nil {
		m.log.Error("unable to send warning", zap.Error(err))
		return
	}

	// Update the timestamp to prevent spamming.
	m.mu.Lock()
	m.lastBlockTimestamp = time.Unix(0, 0)
	m.mu.Unlock()
}

// threadedCheckOutOfSync does periodical out-of-sync checks.
func (m *Manager) threadedCheckOutOfSync() {
	if err := m.tg.Add(); err != nil {
		return
	}
	defer m.tg.Done()

	for {
		select {
		case <-m.tg.StopChan():
			return
		case <-time.After(checkOutOfSyncInterval):
		}
		m.sendOutOfSyncWarning()
	}
}<|MERGE_RESOLUTION|>--- conflicted
+++ resolved
@@ -506,11 +506,7 @@
 	var b bytes.Buffer
 	t.Execute(&b, warning{
 		Name:   m.name,
-<<<<<<< HEAD
-		Height: m.cs.Height(),
-=======
 		Height: m.cm.Tip().Height,
->>>>>>> 37cb7981
 		Since:  fmt.Sprintf("%dh%dm", hours, minutes),
 	})
 	err = m.ms.SendMail("Sia Satellite", m.email, "Out Of Sync Warning", &b)
