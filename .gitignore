# Binaries for programs and plugins
*.exe
*.exe~
*.dll
*.so
*.dylib

# Test binary, built with `go test -c`
*.test

# Output of the go coverage tool, specifically when used with LiteIDE
*.out

# Dependency directories (remove the comment below to include it)
# vendor/

# Various tools
utils/

<<<<<<< HEAD
# VSCode
=======
# VSCode files
>>>>>>> ee1c5ef9
.vscode
.DS_Store<|MERGE_RESOLUTION|>--- conflicted
+++ resolved
@@ -17,10 +17,6 @@
 # Various tools
 utils/
 
-<<<<<<< HEAD
-# VSCode
-=======
 # VSCode files
->>>>>>> ee1c5ef9
 .vscode
 .DS_Store